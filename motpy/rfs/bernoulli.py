--- conflicted
+++ resolved
@@ -1,26 +1,14 @@
 from __future__ import annotations
 
 import copy
-<<<<<<< HEAD
-from typing import Any, Dict, Optional, Tuple
+from typing import Any, Callable, Dict, Optional, Tuple
 
 import numpy as np
 
 from motpy.distributions import Distribution
 from motpy.estimators import StateEstimator
-=======
-from typing import Any, Callable, Dict, Optional, Tuple
 
-import numpy as np
->>>>>>> 2bfbefbe
 
-from motpy.distributions import Distribution
-from motpy.estimators import StateEstimator
-
-<<<<<<< HEAD
-=======
-
->>>>>>> 2bfbefbe
 class MultiBernoulli():
   def __init__(self,
                state: Optional[Distribution] = None,
@@ -72,16 +60,6 @@
     return predicted_mb
 
   def prune(self: MultiBernoulli,
-<<<<<<< HEAD
-            threshold: float = 1e-4,
-            meta: Optional[Dict[str, Any]] = None
-            ) -> Tuple[MultiBernoulli, Optional[Dict[str, Any]]]:
-    pruned = copy.deepcopy(self)
-
-    valid = self.r > threshold
-    pruned = pruned[valid]
-
-=======
             valid_fn: Callable[[MultiBernoulli], np.ndarray],
             meta: Optional[Dict[str, Any]] = None
             ) -> Tuple[MultiBernoulli, Optional[Dict[str, Any]]]:
@@ -90,14 +68,9 @@
         state=copy.deepcopy(self.state[valid]),
         r=self.r[valid],
     )
->>>>>>> 2bfbefbe
     if meta is None:
       new_meta = None
     else:
       new_meta = [meta[i] for i in range(len(meta)) if valid[i]]
 
-<<<<<<< HEAD
-    return pruned, new_meta
-=======
-    return new_mb, new_meta
->>>>>>> 2bfbefbe
+    return new_mb, new_meta