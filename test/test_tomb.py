--- conflicted
+++ resolved
@@ -99,11 +99,7 @@
     if tracker.mb.size > 0:
       tracker.mb, tracker.metadata['mb'] = tracker.mb.prune(
           meta=tracker.metadata['mb'],
-<<<<<<< HEAD
-          threshold=1e-4
-=======
           valid_fn=lambda mb: mb.r > 1e-4,
->>>>>>> 2bfbefbe
       )
 
   assert tracker.mb.size == 54
@@ -158,11 +154,7 @@
     if tracker.mb.size > 0:
       tracker.mb, tracker.metadata['mb'] = tracker.mb.prune(
           meta=tracker.metadata['mb'],
-<<<<<<< HEAD
-          threshold=1e-4
-=======
           valid_fn=lambda mb: mb.r > 1e-4,
->>>>>>> 2bfbefbe
       )
 
   assert tracker.mb.size == 53
@@ -218,11 +210,7 @@
     if tracker.mb.size > 0:
       tracker.mb, tracker.metadata['mb'] = tracker.mb.prune(
           meta=tracker.metadata['mb'],
-<<<<<<< HEAD
-          threshold=1e-4
-=======
           valid_fn=lambda mb: mb.r > 1e-4,
->>>>>>> 2bfbefbe
       )
 
   assert tracker.mb.size == 54
